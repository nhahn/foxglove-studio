--- conflicted
+++ resolved
@@ -14,14 +14,12 @@
   "homepage": "https://github.com/bmw-software-engineering",
   "dependencies": {
     "async-mutex": "0.4.0",
-<<<<<<< HEAD
+    "comlink": "github:foxglove/comlink#9181fa505671b35b1e66e0a8361a6fc1bdd03307",
     "eventemitter3": "5.0.1",
-=======
-    "comlink": "github:foxglove/comlink#9181fa505671b35b1e66e0a8361a6fc1bdd03307",
->>>>>>> 5ad42ffe
     "xacro-parser": "0.3.9"
   },
   "devDependencies": {
+    "@foxglove/log": "workspace:*",
     "@foxglove/tsconfig": "2.0.0",
     "@types/dom-webcodecs": "0.1.7"
   }
