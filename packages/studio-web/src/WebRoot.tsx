// This Source Code Form is subject to the terms of the Mozilla Public
// License, v2.0. If a copy of the MPL was not distributed with this
// file, You can obtain one at http://mozilla.org/MPL/2.0/

import { useMemo, useState } from "react";

import {
  AppBarProps,
  AppSetting,
  FoxgloveWebSocketDataSourceFactory,
  IDataSourceFactory,
  IdbExtensionLoader,
  McapLocalDataSourceFactory,
  RemoteDataSourceFactory,
  Ros1LocalBagDataSourceFactory,
  Ros2LocalBagDataSourceFactory,
  RosbridgeDataSourceFactory,
<<<<<<< HEAD
  RosboardDataSourceFactory,
  RemoteDataSourceFactory,
  FoxgloveWebSocketDataSourceFactory,
  UlogLocalDataSourceFactory,
  McapLocalDataSourceFactory,
=======
>>>>>>> 5ad42ffe
  SampleNuscenesDataSourceFactory,
  SharedRoot,
  UlogLocalDataSourceFactory,
} from "@foxglove/studio-base";

import LocalStorageAppConfiguration from "./services/LocalStorageAppConfiguration";

const isDevelopment = process.env.NODE_ENV === "development";

export function WebRoot(props: {
  extraProviders: JSX.Element[] | undefined;
  dataSources: IDataSourceFactory[] | undefined;
  AppBarComponent?: (props: AppBarProps) => JSX.Element;
  children: JSX.Element;
}): JSX.Element {
  const appConfiguration = useMemo(
    () =>
      new LocalStorageAppConfiguration({
        defaults: {
          [AppSetting.SHOW_DEBUG_PANELS]: isDevelopment,
        },
      }),
    [],
  );

  const [extensionLoaders] = useState(() => [
    new IdbExtensionLoader("org"),
    new IdbExtensionLoader("local"),
  ]);

  const dataSources = useMemo(() => {
    const sources = [
      new Ros1LocalBagDataSourceFactory(),
      new Ros2LocalBagDataSourceFactory(),
      new RosboardDataSourceFactory(),
      new FoxgloveWebSocketDataSourceFactory(),
      new RosbridgeDataSourceFactory(),
      new UlogLocalDataSourceFactory(),
      new SampleNuscenesDataSourceFactory(),
      new McapLocalDataSourceFactory(),
      new RemoteDataSourceFactory(),
    ];

    return props.dataSources ?? sources;
  }, [props.dataSources]);

  return (
    <SharedRoot
      enableLaunchPreferenceScreen
      deepLinks={[window.location.href]}
      dataSources={dataSources}
      appConfiguration={appConfiguration}
      extensionLoaders={extensionLoaders}
      enableGlobalCss
      extraProviders={props.extraProviders}
      AppBarComponent={props.AppBarComponent}
    >
      {props.children}
    </SharedRoot>
  );
}<|MERGE_RESOLUTION|>--- conflicted
+++ resolved
@@ -11,18 +11,11 @@
   IDataSourceFactory,
   IdbExtensionLoader,
   McapLocalDataSourceFactory,
-  RemoteDataSourceFactory,
   Ros1LocalBagDataSourceFactory,
   Ros2LocalBagDataSourceFactory,
   RosbridgeDataSourceFactory,
-<<<<<<< HEAD
   RosboardDataSourceFactory,
   RemoteDataSourceFactory,
-  FoxgloveWebSocketDataSourceFactory,
-  UlogLocalDataSourceFactory,
-  McapLocalDataSourceFactory,
-=======
->>>>>>> 5ad42ffe
   SampleNuscenesDataSourceFactory,
   SharedRoot,
   UlogLocalDataSourceFactory,
